# vim: set syntax=python
debug_flags = '-g'
<<<<<<< HEAD
c_warning_flags = '-Wall -Wextra -Wshadow -Wswitch-enum -Wswitch-default'
cxx_warning_flags = c_warning_flags + ' -Weffc++'
linker_flags = '-lm'
environment = Environment()

environment.Append(
    CFLAGS=' '.join((debug_flags, c_warning_flags)),
    CXXFLAGS=' '.join((debug_flags, cxx_warning_flags)),
    LINKFLAGS=linker_flags,
)

pi_fm_target = environment.Program(
    target='pi_fm',
    source=(
        'pi_fm.c',
        'pi_radio.c',
=======
warning_flags = '-Wall -Wextra -Wshadow -Wswitch-enum' \
    ' -Wswitch-default'
c_warning_flags = '-Wmissing-prototypes -Wmissing-declarations' \
    ' -Wstrict-prototypes'
cxx_warning_flags = '-Weffc++'
other_compiler_flags = '-Werror'
linker_flags = '-lm -ljansson'

environment = Environment()
environment.Append(
    CFLAGS=' '.join((
        debug_flags,
        warning_flags,
        c_warning_flags,
        other_compiler_flags,
    ))
)
environment.Append(
    CXXFLAGS=' '.join((
        debug_flags,
        warning_flags,
        cxx_warning_flags,
        other_compiler_flags,
    ))
)
environment.Append(LINKFLAGS=linker_flags)

pi_pcm_target = environment.Program(
    target='pi_pcm',
    source=(
        'pi_pcm.c',
>>>>>>> 1ccd1707
    )
)

Default(pi_fm_target)<|MERGE_RESOLUTION|>--- conflicted
+++ resolved
@@ -1,23 +1,5 @@
 # vim: set syntax=python
 debug_flags = '-g'
-<<<<<<< HEAD
-c_warning_flags = '-Wall -Wextra -Wshadow -Wswitch-enum -Wswitch-default'
-cxx_warning_flags = c_warning_flags + ' -Weffc++'
-linker_flags = '-lm'
-environment = Environment()
-
-environment.Append(
-    CFLAGS=' '.join((debug_flags, c_warning_flags)),
-    CXXFLAGS=' '.join((debug_flags, cxx_warning_flags)),
-    LINKFLAGS=linker_flags,
-)
-
-pi_fm_target = environment.Program(
-    target='pi_fm',
-    source=(
-        'pi_fm.c',
-        'pi_radio.c',
-=======
 warning_flags = '-Wall -Wextra -Wshadow -Wswitch-enum' \
     ' -Wswitch-default'
 c_warning_flags = '-Wmissing-prototypes -Wmissing-declarations' \
@@ -27,6 +9,7 @@
 linker_flags = '-lm -ljansson'
 
 environment = Environment()
+
 environment.Append(
     CFLAGS=' '.join((
         debug_flags,
@@ -43,13 +26,13 @@
         other_compiler_flags,
     ))
 )
+
 environment.Append(LINKFLAGS=linker_flags)
 
 pi_pcm_target = environment.Program(
     target='pi_pcm',
     source=(
         'pi_pcm.c',
->>>>>>> 1ccd1707
     )
 )
 
